--- conflicted
+++ resolved
@@ -175,13 +175,8 @@
 		d.PublishSettingsFilePath = publishSettings
 	}
 
-<<<<<<< HEAD
 	if (d.SubscriptionID == "" || d.SubscriptionCert == "") && d.PublishSettingsFilePath == "" {
-		return fmt.Errorf("Please specify azure subscription params using options: --azure-subscription-id and --azure-subscription-cert or --azure-publish-settings-file")
-=======
-	if (driver.SubscriptionID == "" || driver.SubscriptionCert == "") && driver.PublishSettingsFilePath == "" {
 		return errors.New("Please specify azure subscription params using options: --azure-subscription-id and --azure-subscription-cert or --azure-publish-settings-file")
->>>>>>> aae1cb35
 	}
 
 	if image == "" {
@@ -243,12 +238,7 @@
 	}
 
 	log.Debug("Adding Linux provisioning...")
-	user := d.GetSSHUsername()
-	port, err := d.GetSSHPort()
-	if err != nil {
-		return err
-	}
-	vmConfig, err = vmClient.AddAzureLinuxProvisioningConfig(vmConfig, user, d.UserPassword, d.azureCertPath(), port)
+	vmConfig, err = vmClient.AddAzureLinuxProvisioningConfig(vmConfig, d.GetSSHUsername(), d.UserPassword, d.azureCertPath(), d.SSHPort)
 	if err != nil {
 		return err
 	}
@@ -264,18 +254,8 @@
 	}
 
 	log.Info("Waiting for SSH...")
-<<<<<<< HEAD
 	log.Debugf("Host: %s SSH Port: %d", d.getHostname(), d.SSHPort)
-
-	if err := ssh.WaitForTCP(fmt.Sprintf("%s:%d", d.getHostname(), d.SSHPort)); err != nil {
-		return err
-	}
-
-	return nil
-=======
-	log.Debugf("Host: %s SSH Port: %d", driver.getHostname(), driver.SSHPort)
-	return ssh.WaitForTCP(fmt.Sprintf("%s:%d", driver.getHostname(), driver.SSHPort))
->>>>>>> aae1cb35
+	return ssh.WaitForTCP(fmt.Sprintf("%s:%d", d.getHostname(), d.SSHPort))
 }
 
 func (d *Driver) GetURL() (string, error) {
@@ -287,14 +267,8 @@
 	return d.getHostname(), nil
 }
 
-<<<<<<< HEAD
 func (d *Driver) GetState() (state.State, error) {
-	err := d.setUserSubscription()
-	if err != nil {
-=======
-func (driver *Driver) GetState() (state.State, error) {
-	if err := driver.setUserSubscription(); err != nil {
->>>>>>> aae1cb35
+	if err := d.setUserSubscription(); err != nil {
 		return state.Error, err
 	}
 
@@ -320,23 +294,12 @@
 	return state.None, nil
 }
 
-<<<<<<< HEAD
 func (d *Driver) Start() error {
-	err := d.setUserSubscription()
-	if err != nil {
-		return err
-	}
-
-	vmState, err := d.GetState()
-	if err != nil {
-=======
-func (driver *Driver) Start() error {
-	if err := driver.setUserSubscription(); err != nil {
-		return err
-	}
-
-	if vmState, err := driver.GetState(); err != nil {
->>>>>>> aae1cb35
+	if err := d.setUserSubscription(); err != nil {
+		return err
+	}
+
+	if vmState, err := d.GetState(); err != nil {
 		return err
 	} else if vmState == state.Running || vmState == state.Starting {
 		log.Infof("Host is already running or starting")
@@ -345,46 +308,21 @@
 
 	log.Debugf("starting %s", d.MachineName)
 
-<<<<<<< HEAD
-	err = vmClient.StartRole(d.MachineName, d.MachineName, d.MachineName)
-	if err != nil {
-		return err
-	}
-	err = d.waitForSSH()
-	if err != nil {
-		return err
-	}
-	err = d.waitForDocker()
-	if err != nil {
-		return err
-	}
-	return nil
+	if err := vmClient.StartRole(d.MachineName, d.MachineName, d.MachineName); err != nil {
+		return err
+	}
+	if err := d.waitForSSH(); err != nil {
+		return err
+	}
+	return d.waitForDocker()
 }
 
 func (d *Driver) Stop() error {
-	err := d.setUserSubscription()
-	if err != nil {
-		return err
-	}
-	vmState, err := d.GetState()
-	if err != nil {
-=======
-	if err := vmClient.StartRole(driver.MachineName, driver.MachineName, driver.MachineName); err != nil {
-		return err
-	}
-	if err := driver.waitForSSH(); err != nil {
-		return err
-	}
-	return driver.waitForDocker()
-}
-
-func (driver *Driver) Stop() error {
-	if err := driver.setUserSubscription(); err != nil {
-		return err
-	}
-
-	if vmState, err := driver.GetState(); err != nil {
->>>>>>> aae1cb35
+	if err := d.setUserSubscription(); err != nil {
+		return err
+	}
+
+	if vmState, err := d.GetState(); err != nil {
 		return err
 	} else if vmState == state.Stopped {
 		log.Infof("Host is already stopped")
@@ -393,31 +331,14 @@
 
 	log.Debugf("stopping %s", d.MachineName)
 
-<<<<<<< HEAD
-	err = vmClient.ShutdownRole(d.MachineName, d.MachineName, d.MachineName)
-	if err != nil {
-		return err
-	}
-	return nil
+	return vmClient.ShutdownRole(d.MachineName, d.MachineName, d.MachineName)
 }
 
 func (d *Driver) Remove() error {
-	err := d.setUserSubscription()
-	if err != nil {
-		return err
-	}
-	available, _, err := vmClient.CheckHostedServiceNameAvailability(d.MachineName)
-	if err != nil {
-=======
-	return vmClient.ShutdownRole(driver.MachineName, driver.MachineName, driver.MachineName)
-}
-
-func (driver *Driver) Remove() error {
-	if err := driver.setUserSubscription(); err != nil {
-		return err
-	}
-	if available, _, err := vmClient.CheckHostedServiceNameAvailability(driver.MachineName); err != nil {
->>>>>>> aae1cb35
+	if err := d.setUserSubscription(); err != nil {
+		return err
+	}
+	if available, _, err := vmClient.CheckHostedServiceNameAvailability(d.MachineName); err != nil {
 		return err
 	} else if available {
 		return nil
@@ -425,16 +346,7 @@
 
 	log.Debugf("removing %s", d.MachineName)
 
-<<<<<<< HEAD
-	err = vmClient.DeleteHostedService(d.MachineName)
-	if err != nil {
-		return err
-	}
-
-	return nil
-=======
-	return vmClient.DeleteHostedService(driver.MachineName)
->>>>>>> aae1cb35
+	return vmClient.DeleteHostedService(d.MachineName)
 }
 
 func (d *Driver) Restart() error {
@@ -442,12 +354,7 @@
 	if err != nil {
 		return err
 	}
-<<<<<<< HEAD
-	vmState, err := d.GetState()
-	if err != nil {
-=======
-	if vmState, err := driver.GetState(); err != nil {
->>>>>>> aae1cb35
+	if vmState, err := d.GetState(); err != nil {
 		return err
 	} else if vmState == state.Stopped {
 		return errors.New("Host is already stopped, use start command to run it")
@@ -455,138 +362,42 @@
 
 	log.Debugf("restarting %s", d.MachineName)
 
-<<<<<<< HEAD
-	err = vmClient.RestartRole(d.MachineName, d.MachineName, d.MachineName)
-	if err != nil {
-		return err
-	}
-	err = d.waitForSSH()
-	if err != nil {
-		return err
-	}
-	err = d.waitForDocker()
-	if err != nil {
-=======
-	if err := vmClient.RestartRole(driver.MachineName, driver.MachineName, driver.MachineName); err != nil {
-		return err
-	}
-	if err := driver.waitForSSH(); err != nil {
->>>>>>> aae1cb35
-		return err
-	}
-	return driver.waitForDocker()
-}
-
-<<<<<<< HEAD
+	if err := vmClient.RestartRole(d.MachineName, d.MachineName, d.MachineName); err != nil {
+		return err
+	}
+	if err := d.waitForSSH(); err != nil {
+		return err
+	}
+	return d.waitForDocker()
+}
+
 func (d *Driver) Kill() error {
-	err := d.setUserSubscription()
-	if err != nil {
-		return err
-	}
-	vmState, err := d.GetState()
-	if err != nil {
-=======
-func (driver *Driver) Kill() error {
-	if err := driver.setUserSubscription(); err != nil {
-		return err
-	}
-
-	if vmState, err := driver.GetState(); err != nil {
->>>>>>> aae1cb35
+	if err := d.setUserSubscription(); err != nil {
+		return err
+	}
+
+	if vmState, err := d.GetState(); err != nil {
 		return err
 	} else if vmState == state.Stopped {
 		log.Infof("Host is already stopped")
 		return nil
 	}
 
-<<<<<<< HEAD
 	log.Debugf("killing %s", d.MachineName)
-=======
-	log.Debugf("killing %s", driver.MachineName)
-
-	return vmClient.ShutdownRole(driver.MachineName, driver.MachineName, driver.MachineName)
-}
-
-func (d *Driver) StartDocker() error {
-	log.Debug("Starting Docker...")
-
-	cmd, err := d.GetSSHCommand("sudo service docker start")
-	if err != nil {
-		return err
-	}
-	return cmd.Run()
-}
-
-func (d *Driver) StopDocker() error {
-	log.Debug("Stopping Docker...")
->>>>>>> aae1cb35
-
-	err = vmClient.ShutdownRole(d.MachineName, d.MachineName, d.MachineName)
-	if err != nil {
-		return err
-	}
-<<<<<<< HEAD
-	return nil
-=======
-	return cmd.Run()
->>>>>>> aae1cb35
-}
-
-func (d *Driver) GetDockerConfigDir() string {
-	return dockerConfigDir
-}
-
-<<<<<<< HEAD
-=======
-func (driver *Driver) GetSSHCommand(args ...string) (*exec.Cmd, error) {
-	if err := driver.setUserSubscription(); err != nil {
-		return nil, err
-	}
-
-	if vmState, err := driver.GetState(); err != nil {
-		return nil, err
-	} else if vmState == state.Stopped {
-		return nil, errors.New("Azure host is stopped. Please start it before using ssh command.")
-	}
-
-	return ssh.GetSSHCommand(driver.getHostname(), driver.SSHPort, driver.UserName, driver.sshKeyPath(), args...), nil
-}
-
-func (driver *Driver) Upgrade() error {
-	log.Debugf("Upgrading Docker")
-
-	cmd, err := driver.GetSSHCommand("sudo apt-get update && sudo apt-get install --upgrade lxc-docker")
-	if err != nil {
-		return err
-	}
-	return cmd.Run()
-}
-
->>>>>>> aae1cb35
+
+	return vmClient.ShutdownRole(d.MachineName, d.MachineName, d.MachineName)
+}
+
 func generateVMName() string {
 	randomID := utils.TruncateID(utils.GenerateRandomID())
 	return fmt.Sprintf("docker-host-%s", randomID)
 }
 
-<<<<<<< HEAD
 func (d *Driver) setUserSubscription() error {
-	if len(d.PublishSettingsFilePath) != 0 {
-		err := azure.ImportPublishSettingsFile(d.PublishSettingsFilePath)
-		if err != nil {
-			return err
-		}
-		return nil
-	}
-	err := azure.ImportPublishSettings(d.SubscriptionID, d.SubscriptionCert)
-	if err != nil {
-		return err
-=======
-func (driver *Driver) setUserSubscription() error {
-	if driver.PublishSettingsFilePath != "" {
-		return azure.ImportPublishSettingsFile(driver.PublishSettingsFilePath)
->>>>>>> aae1cb35
-	}
-	return azure.ImportPublishSettings(driver.SubscriptionID, driver.SubscriptionCert)
+	if d.PublishSettingsFilePath != "" {
+		return azure.ImportPublishSettingsFile(d.PublishSettingsFilePath)
+	}
+	return azure.ImportPublishSettings(d.SubscriptionID, d.SubscriptionCert)
 }
 
 func (d *Driver) addDockerEndpoint(vmConfig *vmClient.Role) error {
@@ -598,19 +409,11 @@
 		if configSets[i].ConfigurationSetType != "NetworkConfiguration" {
 			continue
 		}
-<<<<<<< HEAD
-		ep := vmClient.InputEndpoint{}
-		ep.Name = "docker"
-		ep.Protocol = "tcp"
-		ep.Port = d.DockerPort
-		ep.LocalPort = d.DockerPort
-=======
 		ep := vmClient.InputEndpoint{
 			Name:      "docker",
 			Protocol:  "tcp",
-			Port:      driver.DockerPort,
-			LocalPort: driver.DockerPort}
->>>>>>> aae1cb35
+			Port:      d.DockerPort,
+			LocalPort: d.DockerPort}
 		configSets[i].InputEndpoints.InputEndpoint = append(configSets[i].InputEndpoints.InputEndpoint, ep)
 		log.Debugf("added Docker endpoint (port %d) to configuration", d.DockerPort)
 	}
@@ -619,16 +422,7 @@
 
 func (d *Driver) waitForSSH() error {
 	log.Infof("Waiting for SSH...")
-<<<<<<< HEAD
-	err := ssh.WaitForTCP(fmt.Sprintf("%s:%v", d.getHostname(), d.SSHPort))
-	if err != nil {
-		return err
-	}
-
-	return nil
-=======
-	return ssh.WaitForTCP(fmt.Sprintf("%s:%v", driver.getHostname(), driver.SSHPort))
->>>>>>> aae1cb35
+	return ssh.WaitForTCP(fmt.Sprintf("%s:%v", d.getHostname(), d.SSHPort))
 }
 
 func (d *Driver) waitForDocker() error {
@@ -661,39 +455,20 @@
 }
 
 func (d *Driver) generateCertForAzure() error {
-	keyPath := d.GetSSHKeyPath()
-
-	if err := ssh.GenerateSSHKey(keyPath); err != nil {
-		return err
-	}
-
-<<<<<<< HEAD
-	cmd := exec.Command("openssl", "req", "-x509", "-key", keyPath, "-nodes", "-days", "365", "-newkey", "rsa:2048", "-out", d.azureCertPath(), "-subj", "/C=AU/ST=Some-State/O=InternetWidgitsPtyLtd/CN=\\*")
-	if err := cmd.Run(); err != nil {
-		return err
-	}
-
-	return nil
-}
-
-func (d *Driver) publicSSHKeyPath() string {
-	return d.GetSSHKeyPath() + ".pub"
+	if err := ssh.GenerateSSHKey(d.sshKeyPath()); err != nil {
+		return err
+	}
+
+	cmd := exec.Command("openssl", "req", "-x509", "-key", d.sshKeyPath(), "-nodes", "-days", "365", "-newkey", "rsa:2048", "-out", d.azureCertPath(), "-subj", "/C=AU/ST=Some-State/O=InternetWidgitsPtyLtd/CN=\\*")
+	return cmd.Run()
+}
+
+func (d *Driver) sshKeyPath() string {
+	return filepath.Join(d.storePath, "id_rsa")
 }
 
 func (d *Driver) azureCertPath() string {
 	return filepath.Join(d.storePath, "azure_cert.pem")
-=======
-	cmd := exec.Command("openssl", "req", "-x509", "-key", driver.sshKeyPath(), "-nodes", "-days", "365", "-newkey", "rsa:2048", "-out", driver.azureCertPath(), "-subj", "/C=AU/ST=Some-State/O=InternetWidgitsPtyLtd/CN=\\*")
-	return cmd.Run()
-}
-
-func (driver *Driver) sshKeyPath() string {
-	return filepath.Join(driver.storePath, "id_rsa")
-}
-
-func (driver *Driver) azureCertPath() string {
-	return filepath.Join(driver.storePath, "azure_cert.pem")
->>>>>>> aae1cb35
 }
 
 func (d *Driver) getHostname() string {
