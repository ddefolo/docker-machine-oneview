--- conflicted
+++ resolved
@@ -9,14 +9,10 @@
 	"github.com/docker/machine/log"
 )
 
-<<<<<<< HEAD
 // URLEndPoint export this constant
 const URLEndPointServer = "/rest/os-deployment-servers"
 
 // storage device type
-=======
-// StorageDevice storage device type
->>>>>>> 7d10f38b
 type StorageDevice struct {
 	Capacity   int    `json:"capacity,omitempty"`   // capacity Capacity of the storage in megabytes integer
 	DeviceName string `json:"deviceName,omitempty"` // deviceName Device name, such as "C:" for Windows or "sda" for Linux string
@@ -306,7 +302,6 @@
 	return servers, nil
 }
 
-<<<<<<< HEAD
 func (c *ICSPClient) GetServerByName(name string) (Server, error) {
 	var (
 		servers ServerList
@@ -376,9 +371,6 @@
 }
 
 // DeleteServer - deletes a server in icsp appliance instance
-=======
-// DeleteServer deletes a server in icsp appliance instance
->>>>>>> 7d10f38b
 func (c *ICSPClient) DeleteServer(uuid string) error {
 	var (
 		uri = "/rest/os-deployment-servers"
