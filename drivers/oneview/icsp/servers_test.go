package icsp

import (
	"fmt"
	"os"
	"testing"

	"github.com/docker/machine/log"
	"github.com/stretchr/testify/assert"
)

//TODO: implement create server unt test
func TestCreateServer(t *testing.T) {
	var (
		d              *ICSPTest
		c              *ICSPClient
		user, pass, ip string
	)
	if os.Getenv("ICSP_TEST_ACCEPTANCE") == "true" {
		user = os.Getenv("ONEVIEW_ILO_USER")
		pass = os.Getenv("ONEVIEW_ILO_PASSWORD")
		d, c = getTestDriverA()
		if c == nil {
			t.Fatalf("Failed to execute getTestDriver() ")
		}
		ip = d.Tc.GetTestData(d.Env, "IloIPAddress").(string)
		log.Debug("implements acceptance test for TestCreateServer")
		// create the server
		err := c.CreateServer(user, pass, ip, 443)
		assert.NoError(t, err, "CreateServer threw error -> %s\n", err)

		// check if the server now exist
	} else {
		log.Debug("implements unit test for TestCreateServer")
	}
}

//TODO: implement save server
func TestSaveServer(t *testing.T) {
	if os.Getenv("ICSP_TEST_ACCEPTANCE") == "true" {
		log.Debug("implements acceptance test for TestCreateServer")
		// get a Server
		// set a custom attribute
		// save a server
		// verify that the server attribute was saved by getting the server again and checking the value
	} else {
		log.Debug("implements unit test for TestCreateServer")
	}
}

// TestGetProfiles
func TestGetServers(t *testing.T) {
	var (
		// d *OVTest
		c *ICSPClient
	)
	if os.Getenv("ICSP_TEST_ACCEPTANCE") == "true" {
		_, c = getTestDriverA()
		if c == nil {
			t.Fatalf("Failed to execute getTestDriver() ")
		}
		data, err := c.GetServers()
		assert.NoError(t, err, "GetServers threw error -> %s, %+v\n", err, data)

	} else {
		_, c = getTestDriverU()
		data, err := c.GetServers()
		assert.Error(t, err, fmt.Sprintf("ALL ok, no error, caught as expected: %s,%+v\n", err, data))
<<<<<<< HEAD
	}
}

func TestGetServerByName(t *testing.T) {
	var (
		c *ICSPClient
	)
	if os.Getenv("ONEVIEW_TEST_ACCEPTANCE") == "true" {
		_, c = getTestDriverA()
		if c == nil {
			t.Fatalf("Failed to execute getTestDriver() ")
		}
		data, err := c.GetServerByName("sRack03-se05-16")
		assert.NoError(t, err, "GetServerByName threw error -> %s, %+v\n", err, data)
	}
}

func TestGetServerByHostName(t *testing.T) {
	var (
		c *ICSPClient
	)
	if os.Getenv("ONEVIEW_TEST_ACCEPTANCE") == "true" {
		_, c = getTestDriverA()
		if c == nil {
			t.Fatalf("Failed to execute getTestDriver() ")
		}
		data, err := c.GetServerByHostName("ezsetupsystem3464a9bbe698")
		assert.NoError(t, err, "GetServerByName threw error -> %s, %+v\n", err, data)
	}
}

func TestGetServerBySerialNumber(t *testing.T) {
	var (
		c *ICSPClient
	)
	if os.Getenv("ONEVIEW_TEST_ACCEPTANCE") == "true" {
		_, c = getTestDriverA()
		if c == nil {
			t.Fatalf("Failed to execute getTestDriver() ")
		}
		data, err := c.GetServerBySerialNumber("2M251204DF")
		assert.NoError(t, err, "GetServerByName threw error -> %s, %+v\n", err, data)
=======
>>>>>>> 7d10f38b
	}
}

//TODO: implement test for delete
func TestDeleteServer(t *testing.T) {
	if os.Getenv("ICSP_TEST_ACCEPTANCE") == "true" {
		log.Debug("implements acceptance test for TestDeleteServer")
		// check if the server exist
		// delete the server
	} else {
		log.Debug("implements unit test for TestDeleteServer")
	}

}<|MERGE_RESOLUTION|>--- conflicted
+++ resolved
@@ -66,7 +66,6 @@
 		_, c = getTestDriverU()
 		data, err := c.GetServers()
 		assert.Error(t, err, fmt.Sprintf("ALL ok, no error, caught as expected: %s,%+v\n", err, data))
-<<<<<<< HEAD
 	}
 }
 
@@ -109,8 +108,6 @@
 		}
 		data, err := c.GetServerBySerialNumber("2M251204DF")
 		assert.NoError(t, err, "GetServerByName threw error -> %s, %+v\n", err, data)
-=======
->>>>>>> 7d10f38b
 	}
 }
 
